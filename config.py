#!/usr/bin/env python3
"""Config for Audiobookshelf Sync plugin for calibre"""

import os
import json
from functools import partial
from datetime import datetime, timedelta

from PyQt5.Qt import (
    QComboBox,
    QCheckBox,
    QGroupBox,
    QPushButton,
    QLabel,
    QLineEdit,
    QPlainTextEdit,
    QHBoxLayout,
    QVBoxLayout,
    QFormLayout,
    QWidget,
    QSpinBox,
    QFrame,
    QDialog,
    Qt,
)
from PyQt5.QtGui import QPixmap
from calibre.constants import numeric_version
from calibre.devices.usbms.driver import debug_print as root_debug_print
from calibre.utils.iso8601 import local_tz
from calibre.utils.config import JSONConfig
from calibre.gui2 import show_restart_warning, info_dialog, error_dialog
from calibre.customize.ui import initialized_plugins
from calibre.customize import PluginInstallationType

__license__ = 'GNU GPLv3'
__copyright__ = '2025, jbhul'

'''
Each entry in the below dict has the following keys:
Each entry is keyed by the name of the config item used to store the selected column's lookup name
  first_in_group (optional): If present and true, a separator will be added before this item in the Config UI.
                             If this is a string a QLabel with bolded string value will be added below the separator.
  column_heading: Default custom column heading
  datatype: Default custom column datatype
  is_multiple (optional): tuple (bool, bool), only for text columns. First bool is make default new column multiple values (tags). Second bool is only is_multiple columns in dropdown.
  additional_params (optional): additional parameters for the custom column display parameter as specified in the calibre API as a dictionary.
    https://github.com/kovidgoyal/calibre/blob/bc29562c0c8534b349c9d330ac9aec72eef2be99/src/calibre/gui2/preferences/create_custom_column.py#L901
  description: Default custom column description
  default_lookup_name: Name of the config item to store the selected column
  config_label: Label for the item in the Config UI
  config_tool_tip: Tooltip for the item in the Config UI
  api_source: Source of the data; "lib_items" for the GET /api/libraries/{ID}/items endpoint,
              "mediaProgress" for the GET /api/me endpoint,
              "collections" for the combined GET /api/collections /api/playlists endpoints,
              "audible" for the GET api.audible.com/1.0/catalog/products endpoint,
              "sessions" for the GET /api/me/listening-sessions endpoint.
  data_location: Reference (as a list of keys) to the value in the API response.
  transform (optional): lambda expression to be applied in formatting the value.
'''
CUSTOM_COLUMN_DEFAULTS = {
    'column_audiobook_title': {
        'column_heading': _("Audiobook Title"),
        'datatype': 'text',
        'description': _("Title of the audiobook"),
        'default_lookup_name': '#abs_title',
        'config_label': _('Title*:'),
        'config_tool_tip': _('A "Text" column to store the title from the audiobook metadata.'),
        'api_source': "lib_items",
        'data_location': ['media', 'metadata', 'title'],
    },
    'column_audiobook_subtitle': {
        'column_heading': _("Audiobook Subtitle"),
        'datatype': 'text',
        'description': _("Subtitle of the audiobook"),
        'default_lookup_name': '#abs_subtitle',
        'config_label': _('Subtitle*:'),
        'config_tool_tip': _('A "Text" column to store the subtitle from the audiobook metadata.'),
        'api_source': "lib_items",
        'data_location': ['media', 'metadata', 'subtitle'],
    },
    'column_audiobook_description': {
        'column_heading': _("Audiobook Description"),
        'datatype': 'comments',
        'description': _("Description of the audiobook"),
        'default_lookup_name': '#abs_description',
        'config_label': _('Description*:'),
        'config_tool_tip': _('A "Long text" column to store the description from the audiobook metadata.'),
        'api_source': "lib_items",
        'data_location': ['media', 'metadata', 'description'],
    },
    'column_audiobook_narrator': {
        'column_heading': _("Audiobook Narrator"),
        'datatype': 'text',
        'is_multiple': (True, False),
        'additional_params': {'is_names': True},
        'description': _("Narrator name(s)"),
        'default_lookup_name': '#abs_narrator',
        'config_label': _('Narrator*:'),
        'config_tool_tip': _('A "Text" column to store the narrator name(s) from the audiobook metadata.'),
        'api_source': "lib_items",
        'data_location': ['media', 'metadata', 'narratorName'],
        'transform': (lambda value: None if not value else [narrator.strip() for narrator in value.split(',')]),
    },
    'column_audiobook_author': {
        'column_heading': _("Audiobook Author"),
        'datatype': 'text',
        'is_multiple': (True, False),
        'additional_params': {'is_names': True},
        'description': _("Author name(s)"),
        'default_lookup_name': '#abs_author',
        'config_label': _('Author*:'),
        'config_tool_tip': _('A "Text" column to store the author name(s) from the audiobook metadata.'),
        'api_source': "lib_items",
        'data_location': ['media', 'metadata', 'authorName'],
        'transform': (lambda value: None if not value else [author.strip() for author in value.split(',')]),
    },
    'column_audiobook_series': {
        'column_heading': _("Audiobook Series"),
        'datatype': 'series',
        'description': _("Series of the audiobook"),
        'default_lookup_name': '#abs_series',
        'config_label': _('Series*:'),
        'config_tool_tip': _('A "series" column to store the series from the audiobook metadata.'),
        'api_source': "lib_items",
        'data_location': ['media', 'metadata', 'seriesName'],
        'transform': (lambda value: None if not value else (value.split(" #")[0].strip(), float(value.split(" #")[1].split(",")[0]) if len(value.split(" #")) > 1 else float(1))),
    },
    'column_audiobook_language': {
        'column_heading': _("Audiobook Language"),
        'datatype': 'text',
        'description': _("Language of the audiobook"),
        'default_lookup_name': '#abs_language',
        'config_label': _('Language*:'),
        'config_tool_tip': _('A "Text" column to store the language from the audiobook metadata.'),
        'api_source': "lib_items",
        'data_location': ['media', 'metadata', 'language'],
    },
    'column_audiobook_genres': {
        'column_heading': _("Audiobook Genres"),
        'datatype': 'text',
        'is_multiple': (True, True),
        'description': _("Genres tagged for the audiobook."),
        'default_lookup_name': '#abs_genres',
        'config_label': _('Genres*:'),
        'config_tool_tip': _('A "Text" column to store the genres from the audiobook metadata.'),
        'api_source': "lib_items",
        'data_location': ['media', 'metadata', 'genres'],
        'transform': (lambda genres: [genre.replace(',', ';') for genre in genres]),
    },
    'column_audiobook_tags': {
        'column_heading': _("Audiobook Tags"),
        'datatype': 'text',
        'is_multiple': (True, True),
        'description': _("Tags associated with the audiobook."),
        'default_lookup_name': '#abs_tags',
        'config_label': _('Tags*:'),
        'config_tool_tip': _('A "Text" column to store the tags from the audiobook metadata.'),
        'api_source': "lib_items",
        'data_location': ['media', 'tags'],
        'transform': (lambda tags: [tag.replace(',', ';') for tag in tags]),
    },
    'column_audiobook_publisher': {
        'column_heading': _("Audiobook Publisher"),
        'datatype': 'text',
        'description': _("Publisher of the audiobook"),
        'default_lookup_name': '#abs_publisher',
        'config_label': _('Publisher*:'),
        'config_tool_tip': _('A "Text" column to store the publisher from the audiobook metadata.'),
        'api_source': "lib_items",
        'data_location': ['media', 'metadata', 'publisher'],
    },
    'column_audiobook_publish_year': {
        'column_heading': _("Audiobook Publish Year"),
        'datatype': 'int',
        'description': _("Year the audiobook was published"),
        'default_lookup_name': '#abs_publish_year',
        'config_label': _('Publish Year*:'),
        'config_tool_tip': _('A "Integer" column to store the year the audiobook was published.'),
        'api_source': "lib_items",
        'data_location': ['media', 'metadata', 'publishedYear'],
        'transform': (lambda value: int(value)),
    },
    'column_audiobook_abridged': {
        'column_heading': _("Audiobook Abridged"),
        'datatype': 'bool',
        'description': _("Indicates if the audiobook is abridged"),
        'default_lookup_name': '#abs_abridged',
        'config_label': _('Abridged?*:'),
        'config_tool_tip': _('A "Yes/No" column to indicate if the audiobook is abridged.'),
        'api_source': "lib_items",
        'data_location': ['media', 'metadata', 'abridged'],
        'transform': (lambda value: bool(value)),
    },
    'column_audiobook_explicit': {
        'column_heading': _("Audiobook Explicit"),
        'datatype': 'bool',
        'description': _("Indicates if the audiobook is explicit"),
        'default_lookup_name': '#abs_explicit',
        'config_label': _('Explicit?*:'),
        'config_tool_tip': _('A "Yes/No" column to indicate if the audiobook is explicit.'),
        'api_source': "lib_items",
        'data_location': ['media', 'metadata', 'explicit'],
        'transform': (lambda value: bool(value)),
    },
    'column_audiobook_size': {
        'first_in_group': True,
        'column_heading': _("Audiobook Size"),
        'datatype': 'int',
        'additional_params': {'number_format': "{:,d} MB"},
        'description': _("Size of the audiobook in MB"),
        'default_lookup_name': '#abs_size',
        'config_label': _('Size:'),
        'config_tool_tip': _('An "Integer" column to store the audiobook size in MB (formatted with commas as thousands separators).'),
        'api_source': "lib_items",
        'data_location': ['size'],
        'transform': lambda value: int(float(value) / (1024*1024)),
    },
    'column_audiobook_duration': {
        'column_heading': _("Audiobook Duration"),
        'datatype': 'text',
        'description': _("Duration of the audiobook formatted (Hrs:Min)"),
        'default_lookup_name': '#abs_duration',
        'config_label': _('Duration:'),
        'config_tool_tip': _('A "Text" column to store the duration of the audiobook in Hrs:Min format.'),
        'api_source': "lib_items",
        'data_location': ['media', 'duration'],
        'transform': (lambda value: f"{int(float(value)//3600)}:{int((float(value) % 3600)//60):02d}"),
    },
    'column_audiobook_numfiles': {
        'column_heading': _("Audiobook File Count"),
        'datatype': 'int',
        'description': _("Number of files that comprise the audiobook"),
        'default_lookup_name': '#abs_numfiles',
        'config_label': _('File Count:'),
        'config_tool_tip': _('An "Integer" column to store the number of files in the audiobook.'),
        'api_source': "lib_items",
        'data_location': ['numFiles'],
    },
    'column_audiobook_numchapters': {
        'column_heading': _("Audiobook Chapters"),
        'datatype': 'int',
        'description': _("Number of chapters in the audiobook"),
        'default_lookup_name': '#abs_numchapters',
        'config_label': _('Chapter Count:'),
        'config_tool_tip': _('An "Integer" column to store the number of chapters in the audiobook.'),
        'api_source': "lib_items",
        'data_location': ['media', 'numChapters'],
    },
    'column_audiobookshelf_library': {
        'first_in_group': 'Audiobookshelf',
        'column_heading': _("Audiobookshelf Library"),
        'datatype': 'text',
        'description': _("Audiobookshelf Library the audiobook is located in"),
        'default_lookup_name': '#abs_library',
        'config_label': _('Library:'),
        'config_tool_tip': _('A "Text" column to store the Audiobookshelf Library the audiobook is located in.'),
        'api_source': "lib_items",
        'data_location': ['libraryName'],
    },
    'column_audiobookshelf_addedDate': {
        'column_heading': _("Audiobookshelf Date Added"),
        'datatype': 'datetime',
        'description': _("The date the audiobook was added to Audiobookshelf"),
        'default_lookup_name': '#abs_addeddate',
        'config_label': _('Date Added:'),
        'config_tool_tip': _('A "Date" column to store the date the audiobook was added to Audiobookshelf.'),
        'api_source': "lib_items",
        'data_location': ['addedAt'],
        'transform': lambda value: datetime.fromtimestamp(int(value/1000)).replace(tzinfo=local_tz),
    },
    'column_audiobookshelf_full_path': {
        'column_heading': _("Audiobookshelf Full Path"),
        'datatype': 'text',
        'description': _("Full path to the audiobook"),
        'default_lookup_name': '#abs_fullpath',
        'config_label': _('Full Path:'),
        'config_tool_tip': _('A "Text" column to store the full path to the audiobook.'),
        'api_source': "lib_items",
        'data_location': ['path'],
    },
    'column_audiobookshelf_rel_path': {
        'column_heading': _("Audiobookshelf Relative Path"),
        'datatype': 'text',
        'description': _("Relative Path of the audiobook"),
        'default_lookup_name': '#abs_relpath',
        'config_label': _('Relative Path:'),
        'config_tool_tip': _('A "Text" column to store the relative (from library) path to the audiobook.'),
        'api_source': "lib_items",
        'data_location': ['relPath'],
    },
    'column_audiobook_lastread': {
        'first_in_group': True,
        'column_heading': _("Audiobook Last Read Date"),
        'datatype': 'datetime',
        'description': _("The last date the audiobook was read"),
        'default_lookup_name': '#abs_lastread',
        'config_label': _('Last Read Date:'),
        'config_tool_tip': _('A "Date" column to store the last date the audiobook was read.'),
        'api_source': "mediaProgress",
        'data_location': ['lastUpdate'],
        'transform': lambda value: datetime.fromtimestamp(int(value/1000)).replace(tzinfo=local_tz),
    },
    'column_audiobook_progress_float': {
        'column_heading': _("Audiobook Precise Progress"),
        'datatype': 'float',
        'additional_params': {'number_format': "{:.2f}%"},
        'description': _("Progress percentage with decimal precision"),
        'default_lookup_name': '#abs_progfloat',
        'config_label': _('Precise Progress (#.##%):'),
        'config_tool_tip': _('A "Float" column to store the precise reading progress with decimal places.'),
        'api_source': "mediaProgress",
        'data_location': ['progress'],
        'transform': (lambda value: float(value) * 100),
    },
    'column_audiobook_progress_int': {
        'column_heading': _("Audiobook Progress"),
        'datatype': 'int',
        'additional_params': {'number_format': "{}%"},
        'description': _("Progress percentage as a whole number"),
        'default_lookup_name': '#abs_progint',
        'config_label': _('Progress (#%):'),
        'config_tool_tip': _('An "Integer" column to store the reading progress (0-100).'),
        'api_source': "mediaProgress",
        'data_location': ['progress'],
        'transform': (lambda value: round(float(value) * 100)),
    },
    'column_audiobook_progress_time': {
        'column_heading': _("Audiobook Progress Time"),
        'datatype': 'text',
        'description': _("Current audiobook progress time formatted as Hrs:Min"),
        'default_lookup_name': '#abs_progresstime',
        'config_label': _('Progress Time:'),
        'config_tool_tip': _('A "Text" column to store the progress time formatted as Hrs:Min.'),
        'api_source': "mediaProgress",
        'data_location': ['currentTime'],
        'transform': (lambda value: f"{int(float(value)//3600)}:{int((float(value)%3600)//60):02d}"),
    },
    'column_audiobook_progress_time_remaining': {
        'column_heading': _("Audiobook Time Remaining"),
        'datatype': 'text',
        'description': _("Time remaining in audiobook as Hrs:Min"),
        'default_lookup_name': '#abs_progresstimeremaining',
        'config_label': _('Time Remaining:'),
        'config_tool_tip': _('A "Text" column to store the time remaining in audiobook formatted as Hrs:Min.'),
        'api_source': "mediaProgress",
        'data_location': [],
        'transform': (lambda value: (
            f"{int(progress_time_remaining // 3600)}:{int((progress_time_remaining % 3600) // 60):02d}"
            if value.get('duration') and (progress_time_remaining := value["duration"] - value['currentTime']) is not None
            else '-'
        )),
    },
    'column_audiobook_listen_time': {
        'column_heading': _("Audiobook Listen Time"),
        'datatype': 'text',
        'description': _("Current audiobook listen time formatted as Hrs:Min"),
        'default_lookup_name': '#abs_listentime',
        'config_label': _('Listen Time:'),
        'config_tool_tip': _('A "Text" column to store the listen time factoring skips formatted as Hrs:Min.'),
        'api_source': "sessions",
        'data_location': ['total_time_listening'],
        'transform': (lambda value: f"{int(float(value)//3600)}:{int((float(value)%3600)//60):02d}"),
    },
    'column_audiobook_session_time': {
        'column_heading': _("Audiobook Session Time"),
        'datatype': 'text',
        'description': _("Current audiobook session time formatted as Hrs:Min"),
        'default_lookup_name': '#abs_sessiontime',
        'config_label': _('Session Time:'),
        'config_tool_tip': _('A "Text" column to store the session time factoring speed formatted as Hrs:Min.'),
        'api_source': "sessions",
        'data_location': [],
        'transform': (lambda value: (
            f"{int(est_session_time // 3600)}:{int((est_session_time % 3600) // 60):02d}"
            if (speed := value.get('filtered_avg_speed')) and (est_session_time := value.get('total_progression') / speed)
            else None
        )),
    },
    'column_audiobook_session_time_remaining': {
        'column_heading': _("Audiobook Time to Finish"),
        'datatype': 'text',
        'description': _("Time to finish audiobook factoring speed as Hrs:Min"),
        'default_lookup_name': '#abs_sessiontimeremaining',
        'config_label': _('Time to Finish:'),
        'config_tool_tip': _('A "Text" column to store the time to finish audiobook factoring speed formatted as Hrs:Min.'),
        'api_source': "sessions",
        'data_location': [],
        'transform': (lambda value: (
            f"{int(est_session_time_remaining // 3600)}:{int((est_session_time_remaining % 3600) // 60):02d}"
            if (speed := value.get('filtered_avg_speed')) and (est_session_time_remaining := (min((s["durationRemaining"] for s in value['sessions']))) / speed) is not None
            else '-'
        )),
    },
    'column_audiobook_status_text': {
        'first_in_group': True,
        'column_heading': _("Audiobook Status"),
        'datatype': 'text',
        'description': _("Status of the audiobook (started/finished)"),
        'default_lookup_name': '#abs_status_text',
        'config_label': _('Audiobook Status:'),
        'config_tool_tip': _('A text column to indicate the status of the audiobook (started/finished).'),
        'api_source': "mediaProgress",
        'data_location': [],  # No direct key; will be computed if mediaProgress is missing
    },
    'column_audiobook_status_enum': {
        'column_heading': _("Audiobook Status (Fixed Text)"),
        'datatype': 'enumeration',
        'description': _("Status of the audiobook (started/finished) as fixed text"),
        'default_lookup_name': '#abs_status_enum',
        'config_label': _('Audiobook Status (Fixed Text):'),
        'config_tool_tip': _('A fixed text column to indicate the status of the audiobook (started/finished).'),
        'api_source': "mediaProgress",
        'data_location': [],  # No direct key; will be computed if mediaProgress is missing
    },
    'column_audiobook_started': {
        'first_in_group': True,
        'column_heading': _("Audiobook Started?"),
        'datatype': 'bool',
        'description': _("Indicates if the audiobook has been started"),
        'default_lookup_name': '#abs_started',
        'config_label': _('Audiobook Started?:'),
        'config_tool_tip': _('A "Yes/No" column to indicate if the audiobook has been started.'),
        'api_source': "mediaProgress",
        'data_location': [],  # No direct key; will be computed if mediaProgress is missing
        'transform': (lambda value: bool(value)),
    },
    'column_audiobook_begindate': {
        'column_heading': _("Audiobook Begin Date"),
        'datatype': 'datetime',
        'description': _("The date when the audiobook reading began"),
        'default_lookup_name': '#abs_begindate',
        'config_label': _('Begin Date:'),
        'config_tool_tip': _('A "Date" column to store when the audiobook reading began.'),
        'api_source': "mediaProgress",
        'data_location': ['startedAt'],
        'transform': lambda value: datetime.fromtimestamp(int(value/1000)).replace(tzinfo=local_tz),
    },
    'column_audiobook_finished': {
        'first_in_group': True,
        'column_heading': _("Audiobook Finished?"),
        'datatype': 'bool',
        'description': _("Indicates if the audiobook has been finished"),
        'default_lookup_name': '#abs_finished',
        'config_label': _('Audiobook Finished?:'),
        'config_tool_tip': _('A "Yes/No" column to indicate if the audiobook has been finished.'),
        'api_source': "mediaProgress",
        'data_location': ['isFinished'],
        'transform': (lambda value: bool(value)),
    },    
    'column_audiobook_finishdate': {
        'column_heading': _("Audiobook Finish Date"),
        'datatype': 'datetime',
        'description': _("The date when the audiobook was finished"),
        'default_lookup_name': '#abs_finishdate',
        'config_label': _('Finish Date:'),
        'config_tool_tip': _('A "Date" column to store when the audiobook was finished.'),
        'api_source': "mediaProgress",
        'data_location': ['finishedAt'],
        'transform': lambda value: datetime.fromtimestamp(int(value/1000)).replace(tzinfo=local_tz),
    },
    'column_audiobook_avg_playback_speed': {
        'column_heading': _("Audiobook Average Playback Speed"),
        'datatype': 'float',
        'additional_params': {'number_format': "{:.2f}x"},
        'description': _("Average Audiobook Playback Speed"),
        'default_lookup_name': '#abs_avgspeed',
        'config_label': _('Average Playback Speed:'),
        'config_tool_tip': _('An "Float" column to store the Average Playback Speed of the Audiobook.'),
        'api_source': "sessions",
        'data_location': ['filtered_avg_speed'],
    },
        'column_audiobook_max_playback_speed': {
        'column_heading': _("Audiobook Max Playback Speed"),
        'datatype': 'float',
        'additional_params': {'number_format': "{:.2f}x"},
        'description': _("Highest Audiobook Playback Speed"),
        'default_lookup_name': '#abs_maxspeed',
        'config_label': _('Max Playback Speed:'),
        'config_tool_tip': _('An "Float" column to store the Highest Session Playback Speed of the Audiobook.'),
        'api_source': "sessions",
        'data_location': ['filtered_max_speed'],
    },
    'column_audiobook_session_count': {
        'column_heading': _("Audiobook # of Reading Sessions"),
        'datatype': 'int',
        'description': _("The # of sessions you listened to the audiobook"),
        'default_lookup_name': '#abs_sessioncount',
        'config_label': _('# of Reading Sessions:'),
        'config_tool_tip': _('An "Integer" column to store when the number of times you did a playback session of the Audiobook.'),
        'api_source': "sessions",
        'data_location': ['session_count'],
    },
    'column_audiobook_avg_session_length': {
        'column_heading': _("Audiobook Avg Session Length"),
        'datatype': 'text',
        'description': _("The average time spent actually listening to the audiobook factoring speed as Hrs:Min"),
        'default_lookup_name': '#abs_avgsessionlength',
        'config_label': _('Average Session Length:'),
        'config_tool_tip': _('An "Text" column to store when the average time spent actually listening to the audiobook factoring speed as Hrs:Min.'),
        'api_source': "sessions",
        'data_location': ['filtered_avg_session_duration'],
        'transform': (lambda value: f"{int(float(value)//3600)}:{int((float(value)%3600)//60):02d}"),
    },
    'column_audiobook_reading_day_count': {
        'column_heading': _("Audiobook # of Days Read"),
        'datatype': 'int',
        'description': _("The # of days you listened to the audiobook"),
        'default_lookup_name': '#abs_readingdaycount',
        'config_label': _('# of Days Read:'),
        'config_tool_tip': _('An "Integer" column to store when the number of days you did a playback session of the Audiobook.'),
        'api_source': "sessions",
        'data_location': ['distinct_date_count'],
    },
    'column_audiobook_daystofinish': {
        'column_heading': _("Audiobook Days to Finish"),
        'datatype': 'text',
        'description': _("The time between book start and finish formatted as Days:Hrs:Min"),
        'default_lookup_name': '#abs_daystofinish',
        'config_label': _('Days to Finish:'),
        'config_tool_tip': _('A "text" column to store the time between book start and finish formatted as Days:Hrs:Min.'),
        'api_source': "mediaProgress",
        'data_location': [],
        'transform': (lambda value: (   lambda delta: f"{delta.days:,d}:{delta.seconds//3600:02d}:{(delta.seconds//60)%60:02d}"
                                    )(  datetime.fromtimestamp(int(value['finishedAt']/1000)).replace(tzinfo=local_tz) -
                                        datetime.fromtimestamp(int(value['startedAt']/1000)).replace(tzinfo=local_tz)
                                    ) if bool(value.get('isFinished')) else None),
    },
    'column_audiobook_bookmarks': {
        'first_in_group': True,
        'column_heading': _("Audiobook Bookmarks"),
        'datatype': 'comments',
        'description': _("Bookmarks in the format 'title at time' (time as hh:mm:ss)"),
        'default_lookup_name': '#abs_bookmarks',
        'config_label': _('Bookmarks:'),
        'config_tool_tip': _('A "Long text" column to store the audiobook bookmarks with timestamps'),
        'api_source': "mediaProgress",
        'data_location': ['bookmarks'],
        'transform': (lambda bookmarks: "\n".join(
            f"{b.get('title', 'No Title')} at {str(timedelta(seconds=b.get('time', 0)))}" for b in bookmarks) 
            if bookmarks else 'No Bookmarks'),
    },
    'column_audiobook_collections': {
        'column_heading': _("Audiobook Collections"),
        'datatype': 'text',
        'is_multiple': (True, True),
        'description': _("Collections and Playlists associated with the audiobook"),
        'default_lookup_name': '#abs_collections',
        'config_label': _('Collections*:'),
        'config_tool_tip': _('A "Text" column to store the names of collections and playlists the audiobook is associated with as tags.'),
        'api_source': "collections",
        'data_location': ['collections'],
    },
    'column_audible_avgrating': {
        'first_in_group': 'Audible',
        'column_heading': _("Audible Average Rating"),
        'datatype': 'rating',
        'additional_params': {'allow_half_stars': True},
        'description': _("Average overall rating on Audible"),
        'default_lookup_name': '#abs_avgrating',
        'config_label': _('Average Rating:'),
        'config_tool_tip': _('A "rating" column to store the average overall rating from Audible with half stars.'),
        'api_source': "audible",
        'data_location': ['rating', 'overall_distribution', 'display_stars'],
    },
    'column_audible_avgperformancerating': {
        'column_heading': _("Audible Average Performance Rating"),
        'datatype': 'rating',
        'additional_params': {'allow_half_stars': True},
        'description': _("Average Performance rating on Audible"),
        'default_lookup_name': '#abs_avgperfrating',
        'config_label': _('Average Performance Rating:'),
        'config_tool_tip': _('A "rating" column to store the average performance rating from Audible with half stars.'),
        'api_source': "audible",
        'data_location': ['rating', 'performance_distribution', 'display_stars'],
    },
    'column_audible_avgstoryrating': {
        'column_heading': _("Audible Average Story Rating"),
        'datatype': 'rating',
        'additional_params': {'allow_half_stars': True},
        'description': _("Average Story rating on Audible"),
        'default_lookup_name': '#abs_avgstoryrating',
        'config_label': _('Average Story Rating:'),
        'config_tool_tip': _('A "rating" column to store the average story rating from Audible with half stars.'),
        'api_source': "audible",
        'data_location': ['rating', 'story_distribution', 'display_stars'],
    },
    'column_audible_numratings': {
        'column_heading': _("Audible Rating Count"),
        'datatype': 'int',
        'additional_params': {'number_format': "{:,d}"},
        'description': _("Number of ratings on Audible"),
        'default_lookup_name': '#abs_numratings',
        'config_label': _('Rating Count:'),
        'config_tool_tip': _('An "Integer" column to store the number of (star) ratings on Audible.'),
        'api_source': "audible",
        'data_location': ['rating', 'overall_distribution', 'num_ratings'],
    },
    'column_audible_numreviews': {
        'column_heading': _("Audible Review Count"),
        'datatype': 'int',
        'additional_params': {'number_format': "{:,d}"},
        'description': _("Number of reviews on Audible"),
        'default_lookup_name': '#abs_numreviews',
        'config_label': _('Review Count:'),
        'config_tool_tip': _('An "Integer" column to store the number of (text) reviews on Audible.'),
        'api_source': "audible",
        'data_location': ['rating', 'num_reviews'],
    },
}

CHECKBOXES = { # Each entry in the below dict is keyed with config_name
    'checkbox_enable_scheduled_sync': {
        'config_label': 'Enable Daily Sync',
        'config_tool_tip': 'Enable daily sync of metadata using Audiobookshelf\'s API.',
    },
    'checkbox_enable_Audible_ASIN_sync': {
        'config_label': 'Enable Audible ASIN Sync',
        'config_tool_tip': 'Enable sync of the Audible identifier and Audible link.',
    },
    'checkbox_cache_QuickLink_history': {
        'config_label': 'Cache QuickLink History',
        'config_tool_tip': "Stores the id of calibre books that failed to QuickLink and doesn't try to QuickLink them again.",
        'default': True,
    },
    'checkbox_enable_writeback': {
        'config_label': 'Enable Writeback',
        'config_tool_tip': 'If columns marked with a * are changed in calibre, update ABS.',
    },
    'checkbox_sync_only_if_more_recent': {
        'config_label': 'Sync only if data is more recent',
        'config_tool_tip': "Only updates metadata if the data from audiobookshelf is more recent than the data stored in calibre.",
    },
    'checkbox_no_sync_if_finished': {
        'config_label': 'No Sync if Audiobook is already Finished',
        'config_tool_tip': "Does not sync the audiobook again if the status in calibre already indicates that it is already finished.",
    },
}

CONFIG = JSONConfig(os.path.join('plugins', 'Audiobookshelf Sync.json'))
# Set specific defaults
CONFIG.defaults['abs_url'] = 'http://localhost:13378'
CONFIG.defaults['abs_key'] = ''
CONFIG.defaults['scheduleSyncHour'] = 4
CONFIG.defaults['scheduleSyncMinute'] = 0
CONFIG.defaults['audibleRegion'] = '.com'
CONFIG.defaults['audiobook_status_texts_started'] = 'started'
CONFIG.defaults['audiobook_status_texts_finished'] = 'finished'
# Set defaults for all custom columns
for config_name in CUSTOM_COLUMN_DEFAULTS:
    CONFIG.defaults[config_name] = ''
# Set defaults for checkboxes
for config_name in CHECKBOXES:
    CONFIG.defaults[config_name] = CHECKBOXES[config_name].get('default', False)

def create_separator():
    separator = QFrame()
    separator.setFrameShape(QFrame.HLine)
    separator.setFrameShadow(QFrame.Sunken)
    return separator

if numeric_version >= (5, 5, 0):
    module_debug_print = partial(root_debug_print, ' audiobookshelf:config:', sep='')
else:
    module_debug_print = partial(root_debug_print, ' audiobookshelf:config:')

class ConfigWidget(QWidget):
    def __init__(self, plugin_action):
        QWidget.__init__(self)
        debug_print = partial(module_debug_print, 'ConfigWidget:__init__:')
        debug_print('start')
        self.action = plugin_action
        self.must_restart = False

        # Set up main layout
        layout = QVBoxLayout()
        self.setLayout(layout)

        # Add icon and title
        title_layout = TitleLayout(
            self,
            'images/abs_icon.png',
            f'Configure {self.action.version}',
        )
        layout.addLayout(title_layout)

        # Sync Section
        layout.addWidget(create_separator())
        ps_header_label = QLabel(
            "This plugin allows calibre to pull metadata from the built-in Audiobookshelf API.\n"
            "You must link the audiobook using either Quick Link (intelligently by Audiobookshelf "
            "ASIN and calibre title/author) or by selecting the correct book using the link feature.\n"
            "This functionality can optionally be scheduled as a daily sync from within calibre. "
            "Enter scheduled time in military time (default is 4 AM local time).\n"
            "This plugin can also maintain bidirectional sync."
        )
        ps_header_label.setWordWrap(True)
        layout.addWidget(ps_header_label)

        # ABS Account
        audiobookshelf_account_button = QPushButton('Add Audiobookshelf Account', self)
        audiobookshelf_account_button.clicked.connect(self.show_abs_account_popup)
        layout.addWidget(audiobookshelf_account_button)

        # Scheduled Sync
        scheduled_sync_layout = QHBoxLayout()
        scheduled_sync_layout.setAlignment(Qt.AlignLeft)
        scheduled_sync_layout.addLayout(self.add_checkbox('checkbox_enable_scheduled_sync'))
        scheduled_sync_layout.addWidget(QLabel('Scheduled Time:'))
        self.schedule_hour_input = QSpinBox()
        self.schedule_hour_input.setRange(0, 23)
        self.schedule_hour_input.setValue(CONFIG['scheduleSyncHour'])
        self.schedule_hour_input.setSuffix('h')
        self.schedule_hour_input.wheelEvent = lambda event: event.ignore()
        scheduled_sync_layout.addWidget(self.schedule_hour_input)
        scheduled_sync_layout.addWidget(QLabel(':'))
        self.schedule_minute_input = QSpinBox()
        self.schedule_minute_input.setRange(0, 59)
        self.schedule_minute_input.setValue(CONFIG['scheduleSyncMinute'])
        self.schedule_minute_input.setSuffix('m')
        self.schedule_minute_input.wheelEvent = lambda event: event.ignore()
        scheduled_sync_layout.addWidget(self.schedule_minute_input)
        layout.addLayout(scheduled_sync_layout)

        # Add custom column dropdowns
        layout.addWidget(create_separator())
        self._get_create_new_custom_column_instance = None
        self.sync_custom_columns = {}
        bottom_options_layout = QHBoxLayout()
        layout.addLayout(bottom_options_layout)
        columns_group_box = QGroupBox(_('Synchronisable Custom Columns:'), self)
        bottom_options_layout.addWidget(columns_group_box)
        columns_group_box_layout = QHBoxLayout()
        columns_group_box.setLayout(columns_group_box_layout)
        columns_group_box_layout2 = QFormLayout()
        columns_group_box_layout.addLayout(columns_group_box_layout2)
        columns_group_box_layout.addStretch()
        # Populate custom column dropdowns
        for config_name, metadata in CUSTOM_COLUMN_DEFAULTS.items():
            self.sync_custom_columns[config_name] = {
                'current_columns': self.get_custom_columns(metadata['datatype'], metadata.get('is_multiple', (False, False))[1])
            }
            self._column_combo = self.create_custom_column_controls(
                columns_group_box_layout2, 
                config_name
            )
            metadata['comboBox'] = self._column_combo
            self._column_combo.populate_combo(
                self.sync_custom_columns[config_name]['current_columns'],
                CONFIG[config_name]
            )

<<<<<<< HEAD
        # Add Sync checkboxes
        layout.addWidget(create_separator())
        layout.addLayout(self.add_checkbox('checkbox_no_sync_if_finished'))
        layout.addLayout(self.add_checkbox('checkbox_sync_only_if_more_recent'))
=======
        # Add option to change status texts
        layout.addWidget(create_separator())
        layout.addWidget(QLabel('Set the status names for "started", "finished" (used for Audiobook Status. Case sensitive):'))
        status_texts_layout = QHBoxLayout()
        status_texts_layout.setAlignment(Qt.AlignLeft)
        self.status_texts_started = QLineEdit(self)
        self.status_texts_started.setText(CONFIG['audiobook_status_texts_started'])
        self.status_texts_started.setToolTip('Text to set to when audiobook is started')
        status_texts_layout.addWidget(self.status_texts_started)
        self.status_texts_finished = QLineEdit(self)
        self.status_texts_finished.setText(CONFIG['audiobook_status_texts_finished'])
        self.status_texts_finished.setToolTip('Text to set to when audiobook is finished')
        status_texts_layout.addWidget(self.status_texts_finished)
        layout.addLayout(status_texts_layout)
>>>>>>> 165b7632

        # Other Identifiers
        layout.addWidget(create_separator())
        identifer_label = QLabel('Enable additional Identifer Sync and add composite columns to view the identifers below.')
        layout.addWidget(identifer_label)
        audible_config_layout = QHBoxLayout()
        audible_config_layout.addLayout(self.add_checkbox('checkbox_enable_Audible_ASIN_sync'))
        audible_config_layout.addLayout(self.add_checkbox('checkbox_cache_QuickLink_history'))
        audible_config_layout.addWidget(QLabel('Audible Region: '))
        self.audible_region_comboBox = QComboBox()
        self.audible_region_comboBox.addItems([".com", ".ca", ".co.uk", ".com.au", ".fr", ".de", ".co.jp", ".it", ".in", ".es", ".com.br"])
        self.audible_region_comboBox.setCurrentText(CONFIG['audibleRegion'])
        self.audible_region_comboBox.setMinimumWidth(75)
        self.audible_region_comboBox.wheelEvent = lambda event: event.ignore()
        audible_config_layout.addWidget(self.audible_region_comboBox)
        layout.addLayout(audible_config_layout)
        identifier_column_layout = QHBoxLayout()
        abs_id_button = QPushButton('Audiobookshelf ID', self)
        abs_id_button.clicked.connect(lambda: self.add_composite_column('#abs_id', 'Audiobookshelf ID', 'audiobookshelf_id'))
        identifier_column_layout.addWidget(abs_id_button)
        asin_button = QPushButton('Audible ASIN', self)
        asin_button.clicked.connect(lambda: self.add_composite_column('#abs_asin', 'Audible ASIN', 'audible'))
        identifier_column_layout.addWidget(asin_button)
        layout.addLayout(identifier_column_layout)

        # Writeback
        layout.addWidget(create_separator())
        writeback_header_label = QLabel(
            "This plugin allows calibre to push metadata back to Audiobookshelf when changed inside of calibre.\n"
            "Any of the columns above with a * are able to be easily sync'd back to Audiobookshelf.\n"
            "This feature is offered with the disclaimer that this will edit your Audiobooshelf database. "
            "Make sure you have backups enabled in case this borks anything up, which it shouldn't but you never know.\n"
            "For Collections/Playlists this plugin will not create new ones, only update existing."
        )
        writeback_header_label.setWordWrap(True)
        layout.addWidget(writeback_header_label)
        layout.addLayout(self.add_checkbox('checkbox_enable_writeback'))

    def show_abs_account_popup(self):
        self.abs_account_popup = ABSAccountPopup(self)
        self.abs_account_popup.show()

    def add_composite_column(self, lookup_name, column_heading, identifier):
        # Get the create column instance
        create_new_custom_column_instance = self.get_create_new_custom_column_instance
        if not create_new_custom_column_instance:
            return False
        
        result = create_new_custom_column_instance.create_column(
                lookup_name, 
                column_heading, 
                'composite', 
                False, 
                display={'composite_template': f'{{identifiers:select({identifier})}}'},
                generate_unused_lookup_name=True,
                freeze_lookup_name=False
            )
            
        if result and result[0] == CreateNewCustomColumn.Result.COLUMN_ADDED:
            self.must_restart = True

    def save_settings(self):
        debug_print = partial(module_debug_print, ' ConfigWidget:save_settings:')
        debug_print('old CONFIG = ', CONFIG)

        needRestart = (self.must_restart or
            CONFIG['checkbox_enable_scheduled_sync'] != (CHECKBOXES['checkbox_enable_scheduled_sync']['checkbox'].checkState() == Qt.Checked) or
            CONFIG['checkbox_enable_writeback'] != (CHECKBOXES['checkbox_enable_writeback']['checkbox'].checkState() == Qt.Checked) or
            CONFIG['scheduleSyncHour'] != self.schedule_hour_input.value() or
            CONFIG['scheduleSyncMinute'] != self.schedule_minute_input.value()
        )

        CONFIG['scheduleSyncHour'] = self.schedule_hour_input.value()
        CONFIG['scheduleSyncMinute'] = self.schedule_minute_input.value()
        CONFIG['audibleRegion'] = self.audible_region_comboBox.currentText()

        CONFIG['audiobook_status_texts_started'] = self.status_texts_started.text()
        CONFIG['audiobook_status_texts_finished'] = self.status_texts_finished.text()

        for config_name, metadata in CUSTOM_COLUMN_DEFAULTS.items():
            CONFIG[config_name] = metadata['comboBox'].get_selected_column()

        for config_name in CHECKBOXES:
            CONFIG[config_name] = CHECKBOXES[config_name]['checkbox'].checkState() == Qt.Checked

        try:
            from calibre.ebooks.metadata.sources.prefs import msprefs
            id_link_rules = msprefs['id_link_rules']
            id_link_rules['audible'] = [['Audible', f"https://www.audible{CONFIG['audibleRegion']}/pd/{{id}}"]]
            msprefs['id_link_rules'] = id_link_rules
        except ImportError:
            print('Could not add identifer link rule for Audible')  

        debug_print('new CONFIG = ', CONFIG)
        if needRestart and show_restart_warning('Changes have been made that require a restart to take effect.\nRestart now?'):
            self.action.gui.quit(restart=True)

    def add_checkbox(self, checkboxKey):
        layout = QHBoxLayout()
        checkboxMeta = CHECKBOXES[checkboxKey]
        checkbox = QCheckBox()
        checkbox.setCheckState(Qt.Checked if CONFIG[checkboxKey] else Qt.Unchecked)
        label = QLabel(checkboxMeta['config_label'])
        label.setToolTip(checkboxMeta['config_tool_tip'])
        label.setBuddy(checkbox)
        label.mousePressEvent = lambda event, checkbox=checkbox: checkbox.toggle()
        layout.addWidget(checkbox)
        layout.addWidget(label)
        layout.addStretch()
        CHECKBOXES[checkboxKey]['checkbox'] = checkbox
        return layout

    def create_custom_column_controls(self, columns_group_box_layout, custom_col_name, min_width=300):
        form_layout = columns_group_box_layout
        if fig := CUSTOM_COLUMN_DEFAULTS[custom_col_name].get('first_in_group', False):
            form_layout.addRow(create_separator())
            if isinstance(fig, str):
                form_layout.addRow(QLabel(f'<b>{fig}</b>', self))
        current_Location_label = QLabel(CUSTOM_COLUMN_DEFAULTS[custom_col_name]['config_label'], self)
        current_Location_label.setToolTip(CUSTOM_COLUMN_DEFAULTS[custom_col_name]['config_tool_tip'])
        create_column_callback = partial(self.create_custom_column, custom_col_name) if SUPPORTS_CREATE_CUSTOM_COLUMN else None
        avail_columns = self.sync_custom_columns[custom_col_name]['current_columns']
        custom_column_combo = CustomColumnComboBox(self, avail_columns, create_column_callback=create_column_callback)
        custom_column_combo.setMinimumWidth(min_width)
        current_Location_label.setBuddy(custom_column_combo)
        form_layout.addRow(current_Location_label, custom_column_combo)

        self.sync_custom_columns[custom_col_name]['combo_box'] = custom_column_combo
        return custom_column_combo

    def create_custom_column(self, lookup_name=None):
        if not lookup_name or lookup_name not in CUSTOM_COLUMN_DEFAULTS:
            return False
            
        column_meta = CUSTOM_COLUMN_DEFAULTS[lookup_name]
        display_params = {
            'description': column_meta['description'],
            **column_meta.get('additional_params', {})
        }
        datatype = column_meta['datatype']
        column_heading = column_meta['column_heading']
        is_multiple = column_meta.get('is_multiple', (False, False))
        
        # Get the create column instance
        create_new_custom_column_instance = self.get_create_new_custom_column_instance
        if not create_new_custom_column_instance:
            return False

        # Use default_lookup_name as base for new column
        new_lookup_name = column_meta['default_lookup_name']
        
        try:
            result = create_new_custom_column_instance.create_column(
                new_lookup_name, 
                column_heading, 
                datatype, 
                is_multiple[0], 
                display=display_params,
                generate_unused_lookup_name=True,
                freeze_lookup_name=False
            )
            
            if result and result[0] == CreateNewCustomColumn.Result.COLUMN_ADDED:
                self.sync_custom_columns[lookup_name]['current_columns'][result[1]] = {
                    'name': column_heading
                }
                self.sync_custom_columns[lookup_name]['combo_box'].populate_combo(
                    self.sync_custom_columns[lookup_name]['current_columns'],
                    result[1]
                )
                self.must_restart = True
                return True
        except Exception:
            pass
            
        return False

    @property
    def get_create_new_custom_column_instance(self):
        if self._get_create_new_custom_column_instance is None and SUPPORTS_CREATE_CUSTOM_COLUMN:
            self._get_create_new_custom_column_instance = CreateNewCustomColumn(self.action.gui)
        return self._get_create_new_custom_column_instance

    def get_custom_columns(self, datatype, only_is_multiple=False):
        if SUPPORTS_CREATE_CUSTOM_COLUMN:
            custom_columns = self.get_create_new_custom_column_instance.current_columns()
        else:
            custom_columns = self.action.gui.library_view.model().custom_columns
        available_columns = {}
        for key, column in custom_columns.items():
            typ = column['datatype']
            if typ == datatype:
                available_columns[key] = column
        if datatype == 'rating':  # Add rating column if requested
            ratings_column_name = self.action.gui.library_view.model().orig_headers['rating']
            available_columns['rating'] = {'name': ratings_column_name}
        if only_is_multiple: # If user requests only is_multiple columns check and filter
            available_columns = {
                key: column for key, column in available_columns.items()
                if column.get('is_multiple', False) != {}
            }
        return available_columns

try:
    from calibre.gui2.preferences.create_custom_column import CreateNewCustomColumn
    SUPPORTS_CREATE_CUSTOM_COLUMN = True
except ImportError:
    SUPPORTS_CREATE_CUSTOM_COLUMN = False

class ABSAccountPopup(QDialog):
    def __init__(self, parent):
        QDialog.__init__(self, parent)
        self.setWindowTitle('Add Audiobookshelf Account')
        self.resize(400, 100) # 400 width, small height to constrain

        layout = QVBoxLayout()
        self.setLayout(layout)

        self.note_label = QLabel(
            "Enter your Audiobookshelf server URL, if it's the same device as "
            'calibre you can leave the default filled in.<br>'
            'Enter your <a href="https://api.audiobookshelf.org/#introduction:~:text=You%20can%20find%20your%20API%20token%20by%20logging%20into%20the%20Audiobookshelf%20web%20app%20as%20an%20admin%2C%20go%20to%20the%20config%20%E2%86%92%20users%20page%2C%20and%20click%20on%20your%20account.">Audiobookshelf API Key</a> and click Save Account.',
            self
        )
        self.note_label.setWordWrap(True)
        self.note_label.setOpenExternalLinks(True)
        layout.addWidget(self.note_label)
        layout.addWidget(create_separator())

        self.url_label = QLabel('Audiobookshelf Server URL:', self)
        self.url_label.setBuddy(self.url_label)
        self.url_input = QLineEdit(self)
        self.url_input.setText(CONFIG['abs_url'])
        layout.addWidget(self.url_label)
        layout.addWidget(self.url_input)
        layout.addWidget(create_separator())

        self.key_label = QLabel('API Key:', self)
        self.url_label.setBuddy(self.key_label)
        self.key_input = QPlainTextEdit(self)
        self.key_input.setFixedHeight(100)
        self.key_input.setPlainText(CONFIG['abs_key'])
        layout.addWidget(self.key_label)
        layout.addWidget(self.key_input)

        self.validate_credentials_button = QPushButton('Validate Account', self)
        self.validate_credentials_button.clicked.connect(self.validate_audiobookshelf_credentials)
        layout.addWidget(self.validate_credentials_button)
        self.isValidated = False

        self.login_button = QPushButton('Validate + Save Account', self)
        self.login_button.clicked.connect(self.save_audiobookshelf_account_settings)
        layout.addWidget(self.login_button)

    def validate_audiobookshelf_credentials(self):
        from urllib.request import Request, urlopen
        from urllib.error import URLError, HTTPError

        self.currURL = self.url_input.text()
        self.currKey = self.key_input.toPlainText()

        def api_request(url, api_key, post=False):
            req = Request(url, headers={
                'Authorization': f'Bearer {api_key}',
                'Accept': 'application/json',
                'Content-Type': 'application/json',
                'User-Agent': f'CalibreAudiobookshelfSync/',
            })
            if post:
                req.method = 'POST'
            try:
                with urlopen(req, timeout=4) as response:
                    code = response.getcode()
                    resp_data = response.read()
                    json_data = json.loads(resp_data.decode('utf-8'))
                    return code, json_data
            except HTTPError as e:
                code = e.getcode()
                try:
                    error_resp = e.read()
                    error_json = json.loads(error_resp.decode('utf-8'))
                except Exception:
                    error_json = None
                return (code, error_json)
            except URLError as e:
                return None, None

        resp_code, res= api_request(f'{self.currURL}/ping', self.currKey)
        if resp_code != 200 or res['success'] != True:
            error_dialog(
                self.parent().action.gui,
                'Server Not Accessible',
                'Server URL not accessible, please check that the URL includes http(s):// and port and is reachable in your browser.',
                show=True,
                show_copy_button=False
            )
            return False

        resp_code, res= api_request(f'{self.currURL}/api/authorize', self.currKey, True)
        if resp_code != 200:
            error_dialog(
                self.parent().action.gui,
                'API Key Not Valid',
                'Server is Reachable, but the provided API Key was rejected. Check again and ensure there are no spaces and the word "Bearer" is not included.',
                show=True,
                show_copy_button=False
            )
            return False
        else:
            info_dialog(
                self.parent().action.gui,
                'API Key Valid',
                'URL and API Key are valid!\nSee below for details.',
                det_msg=json.dumps({
                    'username': res['user']['username'],
                    'isActive': res['user']['isActive'],
                    'type': res['user']['type'],
                    'canWriteback': res['user']['permissions'].get('update', False),
                    'permissions': res['user']['permissions'],
                    'libraries (if accessAllLibraries is not True)': res['user']['librariesAccessible'],
                }, indent=4),
                show=True,
                show_copy_button=True
            )
            self.isValidated = True
            return True

    def save_audiobookshelf_account_settings(self):
        if not (self.isValidated and self.currURL == self.url_input.text() and self.currKey == self.key_input.toPlainText()):
            if not self.validate_audiobookshelf_credentials():
                return

        CONFIG['abs_url'] = self.currURL
        CONFIG['abs_key'] = self.currKey

        try:
            from calibre.ebooks.metadata.sources.prefs import msprefs
            id_link_rules = msprefs['id_link_rules']
            id_link_rules['audiobookshelf_id'] = [['Audiobookshelf', f'{self.currURL}/audiobookshelf/item/{{id}}']]
            msprefs['id_link_rules'] = id_link_rules
        except ImportError:
            print('Could not add identifer link rule for Audiobookshelf')        

        self.accept()

class TitleLayout(QHBoxLayout):
    def __init__(self, parent, icon, title):
        QHBoxLayout.__init__(self)
        icon_label = QLabel(parent)
        pixmap = QPixmap()
        pixmap.loadFromData(get_resources(icon))
        icon_label.setPixmap(pixmap)
        icon_label.setMaximumSize(64, 64)
        icon_label.setScaledContents(True)
        self.addWidget(icon_label)
        title_label = QLabel(f'<h2>{title}</h2>', parent)
        title_label.setContentsMargins(10, 0, 10, 0)
        self.addWidget(title_label)
        self.addStretch()
        readme_label = QLabel('<a href="#">Readme</a>', parent)
        readme_label.setTextInteractionFlags(Qt.LinksAccessibleByMouse | Qt.LinksAccessibleByKeyboard)
        readme_label.linkActivated.connect(parent.action.show_readme)
        self.addWidget(readme_label)
        about_label = QLabel('<a href="#">About</a>', parent)
        about_label.setTextInteractionFlags(Qt.LinksAccessibleByMouse | Qt.LinksAccessibleByKeyboard)
        about_label.linkActivated.connect(parent.action.show_about)
        self.addWidget(about_label)

class CustomColumnComboBox(QComboBox):
    def __init__(self, parent, custom_columns={}, selected_column='', create_column_callback=None):
        super(CustomColumnComboBox, self).__init__(parent)
        self.create_column_callback = create_column_callback
        if create_column_callback is not None:
            self.currentTextChanged.connect(self.current_text_changed)
        self.populate_combo(custom_columns, selected_column)

    def populate_combo(self, custom_columns, selected_column, show_lookup_name=True):
        self.blockSignals(True)
        self.clear()
        self.column_names = []

        if self.create_column_callback is not None:
            self.column_names.append('Create new column')
            self.addItem('Create new column')

        self.column_names.append('do not sync')
        self.addItem('do not sync')
        selected_idx = 1

        for key in sorted(custom_columns.keys()):
            self.column_names.append(key)
            display_name = '%s (%s)'%(key, custom_columns[key]['name']) if show_lookup_name else custom_columns[key]['name']
            self.addItem(display_name)
            if key == selected_column:
                selected_idx = len(self.column_names) - 1

        self.setCurrentIndex(selected_idx)
        self.current_index = selected_idx
        self.blockSignals(False)

    def get_selected_column(self):
        selected_column = self.column_names[self.currentIndex()]
        if selected_column == 'Create new column' or selected_column == 'do not sync':
            selected_column = ''
        return selected_column

    def current_text_changed(self, new_text):
        if new_text == 'Create new column':
            result = self.create_column_callback()
            if not result:
                self.setCurrentIndex(self.current_index)
        else:
            self.current_index = self.currentIndex()
    
    def wheelEvent(self, event): # Prevents the mouse wheel from changing the selected item
        event.ignore()<|MERGE_RESOLUTION|>--- conflicted
+++ resolved
@@ -749,12 +749,11 @@
                 CONFIG[config_name]
             )
 
-<<<<<<< HEAD
         # Add Sync checkboxes
         layout.addWidget(create_separator())
         layout.addLayout(self.add_checkbox('checkbox_no_sync_if_finished'))
         layout.addLayout(self.add_checkbox('checkbox_sync_only_if_more_recent'))
-=======
+        
         # Add option to change status texts
         layout.addWidget(create_separator())
         layout.addWidget(QLabel('Set the status names for "started", "finished" (used for Audiobook Status. Case sensitive):'))
@@ -769,7 +768,6 @@
         self.status_texts_finished.setToolTip('Text to set to when audiobook is finished')
         status_texts_layout.addWidget(self.status_texts_finished)
         layout.addLayout(status_texts_layout)
->>>>>>> 165b7632
 
         # Other Identifiers
         layout.addWidget(create_separator())
